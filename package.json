--- conflicted
+++ resolved
@@ -43,12 +43,7 @@
     "react-ansi-style": "^1.0.0",
     "react-dom": "^15.2.1",
     "react-draggable": "^1.1.3",
-<<<<<<< HEAD
-    "react-onclickout": "^2.0.4",
     "react-redux": "^4.4.5",
-=======
-    "react-redux": "^4.4.0",
->>>>>>> 0b0cc2f1
     "react-resizable": "^1.0.1",
     "react-retina-image": "^2.0.0",
     "react-router": "^2.6.0",
