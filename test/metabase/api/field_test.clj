--- conflicted
+++ resolved
@@ -9,14 +9,10 @@
              [data :refer :all]
              [util :as tu]]
             [metabase.test.data.users :refer :all]
-<<<<<<< HEAD
+            [ring.util.codec :as codec]
             [toucan
              [db :as db]
              [hydrate :refer [hydrate]]]
-=======
-            [ring.util.codec :as codec]
-            [toucan.db :as db]
->>>>>>> accb1188
             [toucan.util.test :as tt]))
 
 ;; Helper Fns
@@ -255,7 +251,6 @@
       (hydrate :dimensions)
       :dimensions))
 
-<<<<<<< HEAD
 (defn dimension-post [field-id map-to-post]
   ((user->client :crowberto) :post 200 (format "field/%d/dimension" field-id) map-to-post))
 
@@ -287,16 +282,11 @@
        (tu/boolean-ids-and-timestamps new-dim)
        (tu/boolean-ids-and-timestamps updated-dim)
        (= (:id new-dim) (:id updated-dim))])))
-=======
+
 ;; Check that trying to get values for a 'virtual' field just returns a blank values map
 (expect
-  {:values                {}
-   :human_readable_values {}}
+  {:values []}
   ((user->client :rasta) :get 200 (format "field/%s/values" (codec/url-encode "field-literal,created_at,type/Datetime"))))
-
-
-;; ## POST /api/field/:id/value_map_update
->>>>>>> accb1188
 
 ;; test that we can do basic field update work, including unsetting some fields such as special-type
 (expect
