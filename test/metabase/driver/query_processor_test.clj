--- conflicted
+++ resolved
@@ -1068,36 +1068,7 @@
           limit 10
           return rows)))
 
-<<<<<<< HEAD
-(datasets/expect-with-all-datasets
-  [[#inst "2015-06-01T10:31" 1]
-   [#inst "2015-06-01T16:06" 1]
-   [#inst "2015-06-01T17:23" 1]
-   [#inst "2015-06-01T18:55" 1]
-   [#inst "2015-06-01T21:04" 1]
-   [#inst "2015-06-01T21:19" 1]
-   [#inst "2015-06-02T02:13" 1]
-   [#inst "2015-06-02T05:37" 1]
-   [#inst "2015-06-02T08:20" 1]
-   [#inst "2015-06-02T11:11" 1]]
-  (sad-toucan-incidents-with-bucketing :default))
-
-(datasets/expect-with-all-datasets
-  [[#inst "2015-06-01T10:31" 1]
-   [#inst "2015-06-01T16:06" 1]
-   [#inst "2015-06-01T17:23" 1]
-   [#inst "2015-06-01T18:55" 1]
-   [#inst "2015-06-01T21:04" 1]
-   [#inst "2015-06-01T21:19" 1]
-   [#inst "2015-06-02T02:13" 1]
-   [#inst "2015-06-02T05:37" 1]
-   [#inst "2015-06-02T08:20" 1]
-   [#inst "2015-06-02T11:11" 1]]
-  (sad-toucan-incidents-with-bucketing :minute))
-
-(datasets/expect-with-all-datasets
-=======
-(datasets/expect-with-datasets sql-engines
+(datasets/expect-with-all-datasets
   (if-sqlserver
    [[#inst "2015-06-01T17:31" 1]
     [#inst "2015-06-01T23:06" 1]
@@ -1122,7 +1093,7 @@
     [#inst "2015-06-02T11:11" 1]])
   (sad-toucan-incidents-with-bucketing :default))
 
-(datasets/expect-with-datasets sql-engines
+(datasets/expect-with-all-datasets
   (if-sqlserver
    [[#inst "2015-06-01T17:31" 1]
     [#inst "2015-06-01T23:06" 1]
@@ -1147,8 +1118,7 @@
     [#inst "2015-06-02T11:11" 1]])
   (sad-toucan-incidents-with-bucketing :minute))
 
-(datasets/expect-with-datasets sql-engines
->>>>>>> 647bae64
+(datasets/expect-with-all-datasets
   [[0 5]
    [1 4]
    [2 2]
@@ -1161,45 +1131,6 @@
    [9 1]]
   (sad-toucan-incidents-with-bucketing :minute-of-hour))
 
-<<<<<<< HEAD
-(datasets/expect-with-all-datasets
-  [[#inst "2015-06-01T10" 1]
-   [#inst "2015-06-01T16" 1]
-   [#inst "2015-06-01T17" 1]
-   [#inst "2015-06-01T18" 1]
-   [#inst "2015-06-01T21" 2]
-   [#inst "2015-06-02T02" 1]
-   [#inst "2015-06-02T05" 1]
-   [#inst "2015-06-02T08" 1]
-   [#inst "2015-06-02T11" 1]
-   [#inst "2015-06-02T13" 1]]
-  (sad-toucan-incidents-with-bucketing :hour))
-
-(datasets/expect-with-all-datasets
-  [[0 8]
-   [1 9]
-   [2 7]
-   [3 10]
-   [4 10]
-   [5 9]
-   [6 6]
-   [7 5]
-   [8 7]
-   [9 7]]
-  (sad-toucan-incidents-with-bucketing :hour-of-day))
-
-(datasets/expect-with-all-datasets
-  [[#inst "2015-06-01T07" 8]
-   [#inst "2015-06-02T07" 9]
-   [#inst "2015-06-03T07" 9]
-   [#inst "2015-06-04T07" 4]
-   [#inst "2015-06-05T07" 11]
-   [#inst "2015-06-06T07" 8]
-   [#inst "2015-06-07T07" 6]
-   [#inst "2015-06-08T07" 10]
-   [#inst "2015-06-09T07" 6]
-   [#inst "2015-06-10T07" 10]]
-=======
 (datasets/expect-with-datasets sql-engines
   (if-sqlserver
     [[#inst "2015-06-01T17" 1]
@@ -1225,13 +1156,13 @@
      [#inst "2015-06-02T13" 1]])
   (sad-toucan-incidents-with-bucketing :hour))
 
-(datasets/expect-with-datasets sql-engines
+(datasets/expect-with-all-datasets
   (if-sqlserver
    [[0 13] [1  8] [2  4] [3  7] [4  5] [5 13] [6 10] [7  8] [8  9] [9  7]]
    [[0  8] [1  9] [2  7] [3 10] [4 10] [5  9] [6  6] [7  5] [8  7] [9  7]])
   (sad-toucan-incidents-with-bucketing :hour-of-day))
 
-(datasets/expect-with-datasets sql-engines
+(datasets/expect-with-all-datasets
   (if-sqlserver
    [[#inst "2015-06-01T07" 6]
     [#inst "2015-06-02T07" 10]
@@ -1254,77 +1185,27 @@
     [#inst "2015-06-08T07" 10]
     [#inst "2015-06-09T07" 6]
     [#inst "2015-06-10T07" 10]])
->>>>>>> 647bae64
   (sad-toucan-incidents-with-bucketing :day))
 
-(datasets/expect-with-datasets sql-engines
+(datasets/expect-with-all-datasets
   (if-sqlserver
    [[1 28] [2 38] [3 29] [4 27] [5 24] [6 30] [7 24]]
    [[1 29] [2 36] [3 33] [4 29] [5 13] [6 38] [7 22]])
   (sad-toucan-incidents-with-bucketing :day-of-week))
 
-<<<<<<< HEAD
-(datasets/expect-with-all-datasets
-  [[1 8]
-   [2 9]
-   [3 9]
-   [4 4]
-   [5 11]
-   [6 8]
-   [7 6]
-   [8 10]
-   [9 6]
-   [10 10]]
-  (sad-toucan-incidents-with-bucketing :day-of-month))
-
-(datasets/expect-with-all-datasets
-  [[152 8]
-   [153 9]
-   [154 9]
-   [155 4]
-   [156 11]
-   [157 8]
-   [158 6]
-   [159 10]
-   [160 6]
-   [161 10]]
-  (sad-toucan-incidents-with-bucketing :day-of-year))
-
-(datasets/expect-with-all-datasets
-  [[#inst "2015-05-31T07" 49]
-   [#inst "2015-06-07T07" 47]
-   [#inst "2015-06-14T07" 39]
-   [#inst "2015-06-21T07" 58]
-   [#inst "2015-06-28T07" 7]]
-  (sad-toucan-incidents-with-bucketing :week))
-
-(datasets/expect-with-all-datasets
-  [[23 49]
-   [24 47]
-   [25 39]
-   [26 58]
-   [27 7]]
-  (sad-toucan-incidents-with-bucketing :week-of-year))
-
-(datasets/expect-with-all-datasets
-  [[#inst "2015-06-01T07" 200]]
-  (sad-toucan-incidents-with-bucketing :month))
-
-(datasets/expect-with-all-datasets
-=======
-(datasets/expect-with-datasets sql-engines
+(datasets/expect-with-all-datasets
   (if-sqlserver
    [[1  6] [2 10] [3  4] [4  9] [5  9] [6  8] [7  8] [8  9] [9  7] [10  9]]
    [[1  8] [2  9] [3  9] [4  4] [5 11] [6  8] [7  6] [8 10] [9  6] [10 10]])
   (sad-toucan-incidents-with-bucketing :day-of-month))
 
-(datasets/expect-with-datasets sql-engines
+(datasets/expect-with-all-datasets
   (if-sqlserver
    [[152  6] [153 10] [154  4] [155  9] [156  9] [157  8] [158  8] [159  9] [160  7] [161  9]]
    [[152  8] [153  9] [154  9] [155  4] [156 11] [157  8] [158  6] [159 10] [160  6] [161 10]])
   (sad-toucan-incidents-with-bucketing :day-of-year))
 
-(datasets/expect-with-datasets sql-engines
+(datasets/expect-with-all-datasets
   (if-sqlserver
    [[#inst "2015-05-31T07" 46]
     [#inst "2015-06-07T07" 47]
@@ -1339,34 +1220,29 @@
     [#inst "2015-06-28T07" 7]])
   (sad-toucan-incidents-with-bucketing :week))
 
-(datasets/expect-with-datasets sql-engines
+(datasets/expect-with-all-datasets
   (if-sqlserver
    [[23 54] [24 46] [25 39] [26 61]]
    [[23 49] [24 47] [25 39] [26 58] [27 7]])
   (sad-toucan-incidents-with-bucketing :week-of-year))
 
-(datasets/expect-with-datasets sql-engines
+(datasets/expect-with-all-datasets
   [[#inst "2015-06-01T07" 200]]
   (sad-toucan-incidents-with-bucketing :month))
 
-(datasets/expect-with-datasets sql-engines
->>>>>>> 647bae64
+(datasets/expect-with-all-datasets
   [[6 200]]
   (sad-toucan-incidents-with-bucketing :month-of-year))
 
-(datasets/expect-with-datasets sql-engines
+(datasets/expect-with-all-datasets
   [[#inst "2015-04-01T07" 200]]
   (sad-toucan-incidents-with-bucketing :quarter))
 
-(datasets/expect-with-datasets sql-engines
+(datasets/expect-with-all-datasets
   [[2 200]]
   (sad-toucan-incidents-with-bucketing :quarter-of-year))
 
-<<<<<<< HEAD
-(datasets/expect-with-all-datasets
-=======
-(datasets/expect-with-datasets sql-engines
->>>>>>> 647bae64
+(datasets/expect-with-all-datasets
   [[2015 200]]
   (sad-toucan-incidents-with-bucketing :year))
 
@@ -1392,41 +1268,22 @@
        filter = ["datetime_field" (id :checkins :timestamp) "as" (name field-grouping)] (apply vector "relative_datetime" relative-datetime-args)
        return first-row first)))
 
-<<<<<<< HEAD
-(datasets/expect-with-all-datasets 4 (count-of-grouping checkins:4-per-minute :minute "current"))
-(datasets/expect-with-all-datasets 4 (count-of-grouping checkins:4-per-minute :minute -1 "minute"))
-(datasets/expect-with-all-datasets 4 (count-of-grouping checkins:4-per-minute :minute  1 "minute"))
-
-(datasets/expect-with-all-datasets 4 (count-of-grouping checkins:4-per-hour :hour "current"))
-(datasets/expect-with-all-datasets 4 (count-of-grouping checkins:4-per-hour :hour -1 "hour"))
-(datasets/expect-with-all-datasets 4 (count-of-grouping checkins:4-per-hour :hour  1 "hour"))
-
-(datasets/expect-with-all-datasets 1 (count-of-grouping checkins:1-per-day :day "current"))
-(datasets/expect-with-all-datasets 1 (count-of-grouping checkins:1-per-day :day -1 "day"))
-(datasets/expect-with-all-datasets 1 (count-of-grouping checkins:1-per-day :day  1 "day"))
-
-(datasets/expect-with-all-datasets 7 (count-of-grouping checkins:1-per-day :week "current"))
+(datasets/expect-with-all-datasets 4 (count-of-grouping (checkins:4-per-minute) :minute "current"))
+(datasets/expect-with-all-datasets 4 (count-of-grouping (checkins:4-per-minute) :minute -1 "minute"))
+(datasets/expect-with-all-datasets 4 (count-of-grouping (checkins:4-per-minute) :minute  1 "minute"))
+
+(datasets/expect-with-all-datasets 4 (count-of-grouping (checkins:4-per-hour) :hour "current"))
+(datasets/expect-with-all-datasets 4 (count-of-grouping (checkins:4-per-hour) :hour -1 "hour"))
+(datasets/expect-with-all-datasets 4 (count-of-grouping (checkins:4-per-hour) :hour  1 "hour"))
+
+(datasets/expect-with-all-datasets 1 (count-of-grouping (checkins:1-per-day) :day "current"))
+(datasets/expect-with-all-datasets 1 (count-of-grouping (checkins:1-per-day) :day -1 "day"))
+(datasets/expect-with-all-datasets 1 (count-of-grouping (checkins:1-per-day) :day  1 "day"))
+
+(datasets/expect-with-all-datasets 7 (count-of-grouping (checkins:1-per-day) :week "current"))
 
 ;; SYNTACTIC SUGAR
 (datasets/expect-with-all-datasets
-=======
-(datasets/expect-with-datasets sql-engines 4 (count-of-grouping (checkins:4-per-minute) :minute "current"))
-(datasets/expect-with-datasets sql-engines 4 (count-of-grouping (checkins:4-per-minute) :minute -1 "minute"))
-(datasets/expect-with-datasets sql-engines 4 (count-of-grouping (checkins:4-per-minute) :minute  1 "minute"))
-
-(datasets/expect-with-datasets sql-engines 4 (count-of-grouping (checkins:4-per-hour) :hour "current"))
-(datasets/expect-with-datasets sql-engines 4 (count-of-grouping (checkins:4-per-hour) :hour -1 "hour"))
-(datasets/expect-with-datasets sql-engines 4 (count-of-grouping (checkins:4-per-hour) :hour  1 "hour"))
-
-(datasets/expect-with-datasets sql-engines 1 (count-of-grouping (checkins:1-per-day) :day "current"))
-(datasets/expect-with-datasets sql-engines 1 (count-of-grouping (checkins:1-per-day) :day -1 "day"))
-(datasets/expect-with-datasets sql-engines 1 (count-of-grouping (checkins:1-per-day) :day  1 "day"))
-
-(datasets/expect-with-datasets sql-engines 7 (count-of-grouping (checkins:1-per-day) :week "current"))
-
-;; SYNTACTIC SUGAR
-(datasets/expect-with-datasets sql-engines
->>>>>>> 647bae64
   1
   (with-temp-db [_ (checkins:1-per-day)]
     (-> (driver/process-query
@@ -1437,11 +1294,7 @@
                      :filter       ["TIME_INTERVAL" (id :checkins :timestamp) "current" "day"]}})
         :data :rows first first)))
 
-<<<<<<< HEAD
-(datasets/expect-with-all-datasets
-=======
-(datasets/expect-with-datasets sql-engines
->>>>>>> 647bae64
+(datasets/expect-with-all-datasets
   7
   (with-temp-db [_ (checkins:1-per-day)]
     (-> (driver/process-query
@@ -1468,22 +1321,22 @@
       {:rows (-> results :row_count)
        :unit (-> results :data :cols first :unit)})))
 
-(datasets/expect-with-datasets sql-engines
+(datasets/expect-with-all-datasets
   {:rows 1, :unit :day}
   (date-bucketing-unit-when-you :breakout-by "day", :filter-by "day"))
 
-(datasets/expect-with-datasets sql-engines
+(datasets/expect-with-all-datasets
   {:rows 7, :unit :day}
   (date-bucketing-unit-when-you :breakout-by "day", :filter-by "week"))
 
-(datasets/expect-with-datasets sql-engines
+(datasets/expect-with-all-datasets
   {:rows 1, :unit :week}
   (date-bucketing-unit-when-you :breakout-by "week", :filter-by "day"))
 
-(datasets/expect-with-datasets sql-engines
+(datasets/expect-with-all-datasets
   {:rows 1, :unit :quarter}
   (date-bucketing-unit-when-you :breakout-by "quarter", :filter-by "day"))
 
-(datasets/expect-with-datasets sql-engines
+(datasets/expect-with-all-datasets
   {:rows 1, :unit :hour}
   (date-bucketing-unit-when-you :breakout-by "hour", :filter-by "day"))