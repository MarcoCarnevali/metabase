(ns metabase.driver.generic-sql.query-processor-test
  (:require [clojure.math.numeric-tower :as math]
            [expectations :refer :all]
            [metabase.driver.generic-sql.query-processor :refer :all]
            [metabase.test-data :refer [db-id table->id field->id]]
            metabase.test-setup))

(def venues-columns
  (delay ["ID" "CATEGORY_ID" "PRICE" "LONGITUDE" "LATITUDE" "NAME"]))

(def venues-cols
  (delay [{:special_type "id", :base_type "BigIntegerField", :description nil, :name "ID", :table_id (table->id :venues), :id (field->id :venues :id)}
          {:special_type "fk", :base_type "IntegerField", :description nil, :name "CATEGORY_ID", :table_id (table->id :venues), :id (field->id :venues :category_id)}
          {:special_type "category" :base_type "IntegerField", :description nil, :name "PRICE", :table_id (table->id :venues), :id (field->id :venues :price)}
          {:special_type "longitude", :base_type "FloatField", :description nil, :name "LONGITUDE", :table_id (table->id :venues), :id (field->id :venues :longitude)}
          {:special_type "latitude", :base_type "FloatField", :description nil, :name "LATITUDE", :table_id (table->id :venues), :id (field->id :venues :latitude)}
          {:special_type nil, :base_type "TextField", :description nil, :name "NAME", :table_id (table->id :venues), :id (field->id :venues :name)}]))

;; ## "COUNT" AGGREGATION
(expect {:status :completed
         :row_count 1
         :data {:rows [[100]]
                :columns ["count"]
                :cols [{:base_type "IntegerField"
                        :special_type "number"
                        :name "count"
                        :id nil
                        :table_id nil
                        :description nil}]}}
        (process-and-run {:type :query
                          :database @db-id
                          :query {:source_table (table->id :venues)
                                  :filter [nil nil]
                                  :aggregation ["count"]
                                  :breakout [nil]
                                  :limit nil}}))

;; ## "SUM" AGGREGATION
(expect {:status :completed
         :row_count 1
         :data {:rows [[203]]
                :columns ["sum"]
                :cols [{:base_type "IntegerField"
                        :special_type "category"
                        :name "sum"
                        :id nil
                        :table_id nil
                        :description nil}]}}
        (process-and-run {:type :query
                          :database @db-id
                          :query {:source_table (table->id :venues)
                                  :filter [nil nil]
                                  :aggregation ["sum" (field->id :venues :price)]
                                  :breakout [nil]
                                  :limit nil}}))

;; ## "DISTINCT COUNT" AGGREGATION
(expect {:status :completed
         :row_count 1
         :data {:rows [[15]]
                :columns ["count"]
                :cols [{:base_type "IntegerField"
                        :special_type "number"
                        :name "count"
                        :id nil
                        :table_id nil
                        :description nil}]}}
        (process-and-run {:type :query
                          :database @db-id
                          :query {:source_table (table->id :checkins)
                                  :filter [nil nil]
                                  :aggregation ["distinct" (field->id :checkins :user_id)]
                                  :breakout [nil]
                                  :limit nil}}))

;; ## "AVG" AGGREGATION
;; TODO - try this with an integer field. (Should the average of an integer field be a float or an int?)
(expect {:status :completed,
         :row_count 1,
         :data {:rows [[35.50589199999998]]
                :columns ["avg"]
                :cols [{:base_type "FloatField"
                        ;; TODO - this should not be a latitude column
                        :special_type "latitude"
                        :name "avg"
                        :id nil
                        :table_id nil
                        :description nil}]}}
        (process-and-run {:type :query
                          :database @db-id
                          :query {:source_table (table->id :venues)
                                  :filter [nil nil]
                                  :aggregation ["avg" (field->id :venues :latitude)]
                                  :breakout [nil]
                                  :limit nil}}))

;; ## "STDDEV" AGGREGATION
(expect {:status :completed
         :row_count 1
         :data {:rows [[3.43467255295115]]
                :columns ["stddev"]
                :cols [{:base_type "FloatField"
                        ;; TODO - this should not be a latitude column
                        :special_type "latitude"
                        :name "stddev"
                        :id nil
                        :table_id nil
                        :description nil}]}}
        (process-and-run {:type :query
                          :database @db-id
                          :query {:source_table (table->id :venues)
                                  :filter [nil nil]
                                  :aggregation ["stddev" (field->id :venues :latitude)]
                                  :breakout [nil]
                                  :limit nil}}))

;; ## "ROWS" AGGREGATION
;; Test that a rows aggregation just returns rows as-is.
(expect {:status :completed,
         :row_count 10,
         :data
         {:rows [[1 4 3 -165.374 10.0646 "Red Medicine"]
                 [2 11 2 -118.329 34.0996 "Stout Burgers & Beers"]
                 [3 11 2 -118.428 34.0406 "The Apple Pan"]
                 [4 29 2 -118.465 33.9997 "Wurstküche"]
                 [5 20 2 -118.261 34.0778 "Brite Spot Family Restaurant"]
                 [6 20 2 -118.324 34.1054 "The 101 Coffee Shop"]
                 [7 44 2 -118.305 34.0689 "Don Day Korean Restaurant"]
                 [8 11 2 -118.342 34.1015 "25°"]
                 [9 71 1 -118.301 34.1018 "Krua Siri"]
                 [10 20 2 -118.292 34.1046 "Fred 62"]],
<<<<<<< HEAD
          :columns ["ID" "CATEGORY_ID" "PRICE" "LONGITUDE" "LATITUDE" "NAME"],
          :cols [{:extra_info {} :special_type "id", :base_type "BigIntegerField", :description nil, :name "ID", :table_id (table->id :venues), :id (field->id :venues :id)}
                 {:extra_info {:target_table_id (table->id :categories)} :special_type "fk", :base_type "IntegerField", :description nil, :name "CATEGORY_ID", :table_id (table->id :venues), :id (field->id :venues :category_id)}
                 {:extra_info {} :special_type nil, :base_type "IntegerField", :description nil, :name "PRICE", :table_id (table->id :venues), :id (field->id :venues :price)}
                 {:extra_info {} :special_type "longitude", :base_type "FloatField", :description nil, :name "LONGITUDE", :table_id (table->id :venues), :id (field->id :venues :longitude)}
                 {:extra_info {} :special_type "latitude", :base_type "FloatField", :description nil, :name "LATITUDE", :table_id (table->id :venues), :id (field->id :venues :latitude)}
                 {:extra_info {} :special_type nil, :base_type "TextField", :description nil, :name "NAME", :table_id (table->id :venues), :id (field->id :venues :name)}]}}
=======
          :columns @venues-columns
          :cols @venues-cols}}
>>>>>>> 2fb168fb
        (process-and-run {:type :query
                          :database @db-id
                          :query {:source_table (table->id :venues)
                                  :filter nil
                                  :aggregation ["rows"]
                                  :breakout [nil]
                                  :limit 10
                                  :order_by [[(field->id :venues :id) "ascending"]]}}))

;; ## "PAGE" CLAUSE
;; Test that we can get "pages" of results.

;; ### PAGE - Get the first page
(expect {:status :completed
         :row_count 5
         :data {:rows [[1 "African"]
                       [2 "American"]
                       [3 "Artisan"]
                       [4 "Asian"]
                       [5 "BBQ"]]
                :columns ["ID", "NAME"]
                :cols [{:extra_info {} :special_type "id", :base_type "BigIntegerField", :description nil, :name "ID", :table_id (table->id :categories), :id (field->id :categories :id)}
                       {:extra_info {} :special_type nil, :base_type "TextField", :description nil, :name "NAME", :table_id (table->id :categories), :id (field->id :categories :name)}]}}
  (process-and-run {:type :query
                    :database @db-id
                    :query {:source_table (table->id :categories)
                            :aggregation ["rows"]
                            :page {:items 5
                                   :page 1}
                            :order_by [[(field->id :categories :name) "ascending"]]}}))

;; ### PAGE - Get the second page
(expect {:status :completed
         :row_count 5
         :data {:rows [[6 "Bakery"]
                       [7 "Bar"]
                       [8 "Beer Garden"]
                       [9 "Breakfast / Brunch"]
                       [10 "Brewery"]]
                :columns ["ID", "NAME"]
                :cols [{:extra_info {} :special_type "id", :base_type "BigIntegerField", :description nil, :name "ID", :table_id (table->id :categories), :id (field->id :categories :id)}
                       {:extra_info {} :special_type nil, :base_type "TextField", :description nil, :name "NAME", :table_id (table->id :categories), :id (field->id :categories :name)}]}}
  (process-and-run {:type :query
                    :database @db-id
                    :query {:source_table (table->id :categories)
                            :aggregation ["rows"]
                            :page {:items 5
                                   :page 2}
                            :order_by [[(field->id :categories :name) "ascending"]]}}))

;; ## "FIELDS" CLAUSE
;; Test that we can restrict the Fields that get returned to the ones specified, and that results come back in the order of the IDs in the `fields` clause
(expect {:status :completed,
         :row_count 10,
         :data {:rows [["Red Medicine" 1]
                       ["Stout Burgers & Beers" 2]
                       ["The Apple Pan" 3]
                       ["Wurstküche" 4]
                       ["Brite Spot Family Restaurant" 5]
                       ["The 101 Coffee Shop" 6]
                       ["Don Day Korean Restaurant" 7]
                       ["25°" 8]
                       ["Krua Siri" 9]
                       ["Fred 62" 10]],
                :columns ["NAME" "ID"],
                :cols [{:extra_info {} :special_type nil, :base_type "TextField", :description nil, :name "NAME", :table_id (table->id :venues), :id (field->id :venues :name)}
                       {:extra_info {} :special_type "id", :base_type "BigIntegerField", :description nil, :name "ID", :table_id (table->id :venues), :id (field->id :venues :id)}]}}
        (process-and-run {:type :query
                          :database @db-id
                          :query {:source_table (table->id :venues)
                                  :filter [nil nil]
                                  :aggregation ["rows"]
                                  :fields [(field->id :venues :name)
                                           (field->id :venues :id)]
                                  :breakout [nil]
                                  :limit 10
                                  :order_by [[(field->id :venues :id) "ascending"]]}}))

;; ## "ORDER_BY" CLAUSE
;; Test that we can tell the Query Processor to return results ordered by multiple fields
(expect {:status :completed,
         :row_count 10,
         :data {:rows [[1 12 375] [1 9 139] [1 1 72] [2 15 129] [2 12 471] [2 11 325] [2 9 590] [2 9 833] [2 8 380] [2 5 719]],
                :columns ["VENUE_ID" "USER_ID" "ID"],
                :cols [{:extra_info {:target_table_id (table->id :venues)} :special_type "fk", :base_type "IntegerField", :description nil, :name "VENUE_ID", :table_id (table->id :checkins), :id (field->id :checkins :venue_id)}
                       {:extra_info {:target_table_id (table->id :users)} :special_type "fk", :base_type "IntegerField", :description nil, :name "USER_ID", :table_id (table->id :checkins), :id (field->id :checkins :user_id)}
                       {:extra_info {} :special_type "id", :base_type "BigIntegerField", :description nil, :name "ID", :table_id (table->id :checkins), :id (field->id :checkins :id)}]}}
        (process-and-run {:type :query
                          :database @db-id
                          :query {:source_table (table->id :checkins)
                                  :aggregation ["rows"]
                                  :limit 10
                                  :fields [(field->id :checkins :venue_id)
                                           (field->id :checkins :user_id)
                                           (field->id :checkins :id)]
                                  :order_by [[(field->id :checkins :venue_id) "ascending"]
                                             [(field->id :checkins :user_id) "descending"]
                                             [(field->id :checkins :id) "ascending"]]}}))

;; ## "FILTER" CLAUSE

<<<<<<< HEAD
(def venues-columns
  (delay ["ID" "CATEGORY_ID" "PRICE" "LONGITUDE" "LATITUDE" "NAME"]))

(def venues-cols
  (delay [{:extra_info {} :special_type "id", :base_type "BigIntegerField", :description nil, :name "ID", :table_id (table->id :venues), :id (field->id :venues :id)}
          {:extra_info {:target_table_id (table->id :categories)} :special_type "fk", :base_type "IntegerField", :description nil, :name "CATEGORY_ID", :table_id (table->id :venues), :id (field->id :venues :category_id)}
          {:extra_info {} :special_type nil, :base_type "IntegerField", :description nil, :name "PRICE", :table_id (table->id :venues), :id (field->id :venues :price)}
          {:extra_info {} :special_type "longitude", :base_type "FloatField", :description nil, :name "LONGITUDE", :table_id (table->id :venues), :id (field->id :venues :longitude)}
          {:extra_info {} :special_type "latitude", :base_type "FloatField", :description nil, :name "LATITUDE", :table_id (table->id :venues), :id (field->id :venues :latitude)}
          {:extra_info {} :special_type nil, :base_type "TextField", :description nil, :name "NAME", :table_id (table->id :venues), :id (field->id :venues :name)}]))

=======
>>>>>>> 2fb168fb
;; ### FILTER -- "AND", ">", ">="
(expect {:status :completed,
         :row_count 5,
         :data
         {:rows [[55 67 4 -118.096 33.983 "Dal Rae Restaurant"]
                 [61 67 4 -118.376 34.0677 "Lawry's The Prime Rib"]
                 [77 40 4 -74.0045 40.7318 "Sushi Nakazawa"]
                 [79 40 4 -73.9736 40.7514 "Sushi Yasuda"]
                 [81 40 4 -73.9533 40.7677 "Tanoshi Sushi & Sake Bar"]]
          :columns @venues-columns
          :cols @venues-cols}}
        (process-and-run {:type :query
                          :database @db-id
                          :query {:source_table (table->id :venues)
                                  :filter ["AND"
                                           [">" (field->id :venues :id) 50]
                                           [">=" (field->id :venues :price) 4]]
                                  :aggregation ["rows"]
                                  :breakout [nil]
                                  :limit nil}}))

;; ### FILTER -- "AND", "<", ">", "!="
(expect
    {:status :completed
     :row_count 2
     :data {:rows [[21 58 2 -122.421 37.7441 "PizzaHacker"]
                   [23 50 2 -122.42 37.765 "Taqueria Los Coyotes"]]
            :columns @venues-columns
            :cols @venues-cols}}
  (process-and-run {:type :query
                    :database @db-id
                    :query {:source_table (table->id :venues)
                            :filter ["AND"
                                     ["<" (field->id :venues :id) 24]
                                     [">" (field->id :venues :id) 20]
                                     ["!=" (field->id :venues :id) 22]]
                            :aggregation ["rows"]
                            :breakout [nil]
                            :limit nil}}))

;; ### FILTER -- "BETWEEN", single subclause (neither "AND" nor "OR")
(expect
    {:status :completed
     :row_count 2
     :data {:rows [[21 58 2 -122.421 37.7441 "PizzaHacker"]
                   [22 50 1 -122.484 37.7822 "Gordo Taqueria"]]
            :columns @venues-columns
            :cols @venues-cols}}
  (process-and-run {:type :query
                    :database @db-id
                    :query {:source_table (table->id :venues)
                            :filter ["BETWEEN" (field->id :venues :id) 21 22]
                            :aggregation ["rows"]
                            :breakout [nil]
                            :limit nil}}))

;; ### FILTER -- "OR", "<=", "="
(expect
    {:status :completed,
     :row_count 4,
     :data {:rows [[1 4 3 -165.374 10.0646 "Red Medicine"]
                   [2 11 2 -118.329 34.0996 "Stout Burgers & Beers"]
                   [3 11 2 -118.428 34.0406 "The Apple Pan"]
                   [5 20 2 -118.261 34.0778 "Brite Spot Family Restaurant"]]
            :columns @venues-columns
            :cols @venues-cols}}
  (process-and-run {:type :query
                    :database @db-id
                    :query {:source_table (table->id :venues)
                            :filter ["OR"
                                     ["<=" (field->id :venues :id) 3]
                                     ["=" (field->id :venues :id) 5]]
                            :aggregation ["rows"]
                            :breakout [nil]
                            :limit nil}}))

;; TODO - These are working, but it would be nice to have some tests that covered
;; *  NOT_NULL
;; *  NULL

;; ### FILTER -- "INSIDE"
;; TODO - add "NEAR"
(expect
  {:status :completed
   :row_count 1
   :data {:rows [[1 4 3 -165.374 10.0646 "Red Medicine"]]
          :columns @venues-columns
          :cols @venues-cols}}
  (process-and-run {:type :query
                    :database @db-id
                    :query {:source_table (table->id :venues)
                            :filter ["INSIDE"
                                     (field->id :venues :latitude)
                                     (field->id :venues :longitude)
                                     10.0649
                                     -165.379
                                     10.0641
                                     -165.371]
                            :aggregation ["rows"]
                            :breakout [nil]
                            :limit nil}}))

;; ## "BREAKOUT"
;; ### "BREAKOUT" - SINGLE COLUMN
(expect {:status :completed,
         :row_count 15,
         :data {:rows [[1 31] [2 70] [3 75] [4 77] [5 69] [6 70] [7 76] [8 81] [9 68] [10 78] [11 74] [12 59] [13 76] [14 62] [15 34]],
                :columns ["USER_ID" "count"],
                :cols [{:extra_info {:target_table_id (table->id :users)} :special_type "fk", :base_type "IntegerField", :description nil, :name "USER_ID", :table_id (table->id :checkins) :id (field->id :checkins :user_id)}
                       {:base_type "IntegerField", :special_type "number", :name "count", :id nil, :table_id nil, :description nil}]}}
        (process-and-run {:type :query
                          :database @db-id
                          :query {:source_table (table->id :checkins)
                                  :filter [nil nil]
                                  :aggregation ["count"]
                                  :breakout [(field->id :checkins :user_id)]
                                  :order_by [[(field->id :checkins :user_id) "ascending"]]
                                  :limit nil}}))

;; ### "BREAKOUT" - MULTIPLE COLUMNS W/ IMPLICT "ORDER_BY"
;; Fields should be implicitly ordered :ASC for all the fields in `breakout` that are not specified in `order_by`
(expect {:status :completed,
         :row_count 10,
         :data {:rows [[1 1 1] [5 1 1] [7 1 1] [10 1 1] [13 1 1] [16 1 1] [26 1 1] [31 1 1] [35 1 1] [36 1 1]],
                :columns ["VENUE_ID" "USER_ID" "count"],
                :cols [{:extra_info {:target_table_id (table->id :venues)} :special_type "fk", :base_type "IntegerField", :description nil, :name "VENUE_ID", :table_id (table->id :checkins), :id (field->id :checkins :venue_id)}
                       {:extra_info {:target_table_id (table->id :users)} :special_type "fk", :base_type "IntegerField", :description nil, :name "USER_ID", :table_id (table->id :checkins), :id (field->id :checkins :user_id)}
                       {:base_type "IntegerField", :special_type "number", :name "count", :id nil, :table_id nil, :description nil}]}}
        (process-and-run {:type :query
                          :database @db-id
                          :query {:source_table (table->id :checkins)
                                  :limit 10
                                  :aggregation ["count"]
                                  :breakout [(field->id :checkins :user_id)
                                             (field->id :checkins :venue_id)]}}))

;; ### "BREAKOUT" - MULTIPLE COLUMNS W/ EXPLICIT "ORDER_BY"
;; `breakout` should not implicitly order by any fields specified in `order_by`
(expect {:status :completed,
         :row_count 10,
         :data {:rows [[2 15 1] [3 15 1] [7 15 1] [14 15 1] [16 15 1] [18 15 1] [22 15 1] [23 15 2] [24 15 1] [27 15 1]],
                :columns ["VENUE_ID" "USER_ID" "count"],
                :cols [{:extra_info {:target_table_id (table->id :venues)} :special_type "fk", :base_type "IntegerField", :description nil, :name "VENUE_ID", :table_id (table->id :checkins), :id (field->id :checkins :venue_id)}
                       {:extra_info {:target_table_id (table->id :users)} :special_type "fk", :base_type "IntegerField", :description nil, :name "USER_ID", :table_id (table->id :checkins), :id (field->id :checkins :user_id)}
                       {:base_type "IntegerField", :special_type "number", :name "count", :id nil, :table_id nil, :description nil}]}}
        (process-and-run {:type :query
                          :database @db-id
                          :query {:source_table (table->id :checkins)
                                  :limit 10
                                  :aggregation ["count"]
                                  :breakout [(field->id :checkins :user_id)
                                             (field->id :checkins :venue_id)]
                                  :order_by [[(field->id :checkins :user_id) "descending"]
                                             [(field->id :checkins :venue_id) "ascending"]]}}))

;; ## EMPTY QUERY
;; Just don't barf
(expect {:status :completed, :row_count 0, :data {:rows [], :columns [], :cols []}}
        (process-and-run {:type :query
                          :database @db-id
                          :native {}
                          :query {:source_table 0
                                  :filter [nil nil]
                                  :aggregation ["rows"]
                                  :breakout [nil]
                                  :limit nil}}))


;; # POST PROCESSING TESTS

;; ## CUMULATIVE SUM

;; ### Simple cumulative sum w/o any breakout
(expect {:status :completed
         :row_count 15
         :data {:rows [[1] [3] [6] [10] [15] [21] [28] [36] [45] [55] [66] [78] [91] [105] [120]]
                :columns ["ID"]
                :cols [{:extra_info {} :special_type "id", :base_type "IntegerField", :description nil, :name "ID", :table_id (table->id :users), :id (field->id :users :id)}]}}
  (process-and-run {:type :query
                    :database @db-id
                    :query {:limit nil
                            :source_table (table->id :users)
                            :filter [nil nil]
                            :breakout [nil]
                            :aggregation ["cum_sum" (field->id :users :id)]}}))

;; ### Cumulative sum w/ a breakout field
(expect {:status :completed
         :row_count 15
         :data {:rows [4 12 13 22 34 44 57 72 78 85 90 104 115 118 120]
                :columns ["ID" "CAST(LAST_LOGIN AS DATE)"]
                :cols [{:extra_info {} :special_type "id", :base_type "IntegerField", :description nil, :name "ID", :table_id (table->id :users), :id (field->id :users :id)}
                       {:extra_info {} :special_type nil, :base_type "DateTimeField", :description nil, :name "LAST_LOGIN", :table_id (table->id :users), :id (field->id :users :last_login)}]}}
  (-> (process-and-run {:type :query
                        :database @db-id
                        :query {:limit nil
                                :source_table (table->id :users)
                                :filter [nil nil]
                                :breakout [(field->id :users :last_login)]
                                :aggregation ["cum_sum" (field->id :users :id)]}})
      ;; Rows come back like `[value timestamp]` but it is hard to compare timestamps directly since the values that come back are casted
      ;; to Dates and the exact value depends on the locale of the machine running the tests. So just drop the timestamps from the results.
      (update-in [:data :rows] (partial map first))))<|MERGE_RESOLUTION|>--- conflicted
+++ resolved
@@ -9,12 +9,12 @@
   (delay ["ID" "CATEGORY_ID" "PRICE" "LONGITUDE" "LATITUDE" "NAME"]))
 
 (def venues-cols
-  (delay [{:special_type "id", :base_type "BigIntegerField", :description nil, :name "ID", :table_id (table->id :venues), :id (field->id :venues :id)}
-          {:special_type "fk", :base_type "IntegerField", :description nil, :name "CATEGORY_ID", :table_id (table->id :venues), :id (field->id :venues :category_id)}
-          {:special_type "category" :base_type "IntegerField", :description nil, :name "PRICE", :table_id (table->id :venues), :id (field->id :venues :price)}
-          {:special_type "longitude", :base_type "FloatField", :description nil, :name "LONGITUDE", :table_id (table->id :venues), :id (field->id :venues :longitude)}
-          {:special_type "latitude", :base_type "FloatField", :description nil, :name "LATITUDE", :table_id (table->id :venues), :id (field->id :venues :latitude)}
-          {:special_type nil, :base_type "TextField", :description nil, :name "NAME", :table_id (table->id :venues), :id (field->id :venues :name)}]))
+  (delay [{:extra_info {} :special_type "id", :base_type "BigIntegerField", :description nil, :name "ID", :table_id (table->id :venues), :id (field->id :venues :id)}
+          {:extra_info {:target_table_id (table->id :categories)} :special_type "fk", :base_type "IntegerField", :description nil, :name "CATEGORY_ID", :table_id (table->id :venues), :id (field->id :venues :category_id)}
+          {:extra_info {} :special_type "category", :base_type "IntegerField", :description nil, :name "PRICE", :table_id (table->id :venues), :id (field->id :venues :price)}
+          {:extra_info {} :special_type "longitude", :base_type "FloatField", :description nil, :name "LONGITUDE", :table_id (table->id :venues), :id (field->id :venues :longitude)}
+          {:extra_info {} :special_type "latitude", :base_type "FloatField", :description nil, :name "LATITUDE", :table_id (table->id :venues), :id (field->id :venues :latitude)}
+          {:extra_info {} :special_type nil, :base_type "TextField", :description nil, :name "NAME", :table_id (table->id :venues), :id (field->id :venues :name)}]))
 
 ;; ## "COUNT" AGGREGATION
 (expect {:status :completed
@@ -128,19 +128,9 @@
                  [7 44 2 -118.305 34.0689 "Don Day Korean Restaurant"]
                  [8 11 2 -118.342 34.1015 "25°"]
                  [9 71 1 -118.301 34.1018 "Krua Siri"]
-                 [10 20 2 -118.292 34.1046 "Fred 62"]],
-<<<<<<< HEAD
-          :columns ["ID" "CATEGORY_ID" "PRICE" "LONGITUDE" "LATITUDE" "NAME"],
-          :cols [{:extra_info {} :special_type "id", :base_type "BigIntegerField", :description nil, :name "ID", :table_id (table->id :venues), :id (field->id :venues :id)}
-                 {:extra_info {:target_table_id (table->id :categories)} :special_type "fk", :base_type "IntegerField", :description nil, :name "CATEGORY_ID", :table_id (table->id :venues), :id (field->id :venues :category_id)}
-                 {:extra_info {} :special_type nil, :base_type "IntegerField", :description nil, :name "PRICE", :table_id (table->id :venues), :id (field->id :venues :price)}
-                 {:extra_info {} :special_type "longitude", :base_type "FloatField", :description nil, :name "LONGITUDE", :table_id (table->id :venues), :id (field->id :venues :longitude)}
-                 {:extra_info {} :special_type "latitude", :base_type "FloatField", :description nil, :name "LATITUDE", :table_id (table->id :venues), :id (field->id :venues :latitude)}
-                 {:extra_info {} :special_type nil, :base_type "TextField", :description nil, :name "NAME", :table_id (table->id :venues), :id (field->id :venues :name)}]}}
-=======
+                 [10 20 2 -118.292 34.1046 "Fred 62"]]
           :columns @venues-columns
           :cols @venues-cols}}
->>>>>>> 2fb168fb
         (process-and-run {:type :query
                           :database @db-id
                           :query {:source_table (table->id :venues)
@@ -242,20 +232,7 @@
 
 ;; ## "FILTER" CLAUSE
 
-<<<<<<< HEAD
-(def venues-columns
-  (delay ["ID" "CATEGORY_ID" "PRICE" "LONGITUDE" "LATITUDE" "NAME"]))
-
-(def venues-cols
-  (delay [{:extra_info {} :special_type "id", :base_type "BigIntegerField", :description nil, :name "ID", :table_id (table->id :venues), :id (field->id :venues :id)}
-          {:extra_info {:target_table_id (table->id :categories)} :special_type "fk", :base_type "IntegerField", :description nil, :name "CATEGORY_ID", :table_id (table->id :venues), :id (field->id :venues :category_id)}
-          {:extra_info {} :special_type nil, :base_type "IntegerField", :description nil, :name "PRICE", :table_id (table->id :venues), :id (field->id :venues :price)}
-          {:extra_info {} :special_type "longitude", :base_type "FloatField", :description nil, :name "LONGITUDE", :table_id (table->id :venues), :id (field->id :venues :longitude)}
-          {:extra_info {} :special_type "latitude", :base_type "FloatField", :description nil, :name "LATITUDE", :table_id (table->id :venues), :id (field->id :venues :latitude)}
-          {:extra_info {} :special_type nil, :base_type "TextField", :description nil, :name "NAME", :table_id (table->id :venues), :id (field->id :venues :name)}]))
-
-=======
->>>>>>> 2fb168fb
+
 ;; ### FILTER -- "AND", ">", ">="
 (expect {:status :completed,
          :row_count 5,
