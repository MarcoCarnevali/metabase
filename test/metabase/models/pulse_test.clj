--- conflicted
+++ resolved
@@ -43,7 +43,6 @@
 ;; retrieve-pulse
 ;; this should cover all the basic Pulse attributes
 (expect
-<<<<<<< HEAD
   {:creator_id    (user->id :rasta)
    :creator       (user-details :rasta)
    :name          "Lodi Dodi"
@@ -60,25 +59,7 @@
                     :recipients     [{:email "foo@bar.com"}
                                      (dissoc (user-details :rasta) :is_superuser :is_qbnewb)]}]
    :skip_if_empty false}
-  (tu/with-temp* [Pulse        [{pulse-id :id}               {:name "Lodi Dodi"}]
-=======
-  {:creator_id   (user->id :rasta)
-   :creator      (user-details :rasta)
-   :name         "Lodi Dodi"
-   :cards        [{:name        "Test Card"
-                   :description nil
-                   :display     :table}]
-   :channels     [{:enabled        true
-                   :schedule_type  :daily
-                   :schedule_hour  15
-                   :schedule_frame nil
-                   :channel_type   :email
-                   :details        {:other "stuff"}
-                   :schedule_day   nil
-                   :recipients     [{:email "foo@bar.com"}
-                                    (dissoc (user-details :rasta) :is_superuser :is_qbnewb)]}]}
   (tt/with-temp* [Pulse        [{pulse-id :id}               {:name "Lodi Dodi"}]
->>>>>>> f2ca9724
                   PulseChannel [{channel-id :id :as channel} {:pulse_id pulse-id
                                                               :details  {:other  "stuff"
                                                                          :emails ["foo@bar.com"]}}]
@@ -139,7 +120,6 @@
 ;; create-pulse!
 ;; simple example with a single card
 (expect
-<<<<<<< HEAD
   {:creator_id    (user->id :rasta)
    :name          "Booyah!"
    :channels      [{:enabled        true
@@ -153,7 +133,7 @@
                     :description nil
                     :display     :table}]
    :skip_if_empty false}
-  (tu/with-temp Card [{:keys [id]} {:name "Test Card"}]
+  (tt/with-temp Card [{:keys [id]} {:name "Test Card"}]
     (create-pulse-then-select! "Booyah!"
                                (user->id :rasta)
                                [id]
@@ -162,25 +142,6 @@
                                  :schedule_hour 18
                                  :recipients    [{:email "foo@bar.com"}]}]
                                false)))
-=======
-  {:creator_id (user->id :rasta)
-   :name       "Booyah!"
-   :channels   [{:enabled        true
-                 :schedule_type  :daily
-                 :schedule_hour  18
-                 :schedule_frame nil
-                 :channel_type   :email
-                 :recipients     [{:email "foo@bar.com"}]
-                 :schedule_day   nil}]
-   :cards      [{:name        "Test Card"
-                 :description nil
-                 :display     :table}]}
-  (tt/with-temp Card [{:keys [id]} {:name "Test Card"}]
-    (create-pulse-then-select! "Booyah!" (user->id :rasta) [id] [{:channel_type  :email
-                                                                  :schedule_type :daily
-                                                                  :schedule_hour 18
-                                                                  :recipients    [{:email "foo@bar.com"}]}])))
->>>>>>> f2ca9724
 
 ;; update-pulse!
 ;; basic update.  we are testing several things here
@@ -191,7 +152,6 @@
 ;;  5. ability to create new channels
 ;;  6. ability to update cards and ensure proper ordering
 (expect
-<<<<<<< HEAD
   {:creator_id    (user->id :rasta)
    :name          "We like to party"
    :cards         [{:name        "Bar Card"
@@ -209,26 +169,7 @@
                     :recipients     [{:email "foo@bar.com"}
                                      (dissoc (user-details :crowberto) :is_superuser :is_qbnewb)]}]
    :skip_if_empty false}
-  (tu/with-temp* [Pulse [{pulse-id :id}]
-=======
-  {:creator_id   (user->id :rasta)
-   :name         "We like to party"
-   :cards        [{:name        "Bar Card"
-                   :description nil
-                   :display     :bar}
-                  {:name        "Test Card"
-                   :description nil
-                   :display     :table}]
-   :channels     [{:enabled        true
-                   :schedule_type  :daily
-                   :schedule_hour  18
-                   :schedule_frame nil
-                   :channel_type   :email
-                   :schedule_day   nil
-                   :recipients     [{:email "foo@bar.com"}
-                                    (dissoc (user-details :crowberto) :is_superuser :is_qbnewb)]}]}
   (tt/with-temp* [Pulse [{pulse-id :id}]
->>>>>>> f2ca9724
                   Card  [{card-id-1 :id} {:name "Test Card"}]
                   Card  [{card-id-2 :id} {:name "Bar Card", :display :bar}]]
     (update-pulse-then-select! {:id            pulse-id
