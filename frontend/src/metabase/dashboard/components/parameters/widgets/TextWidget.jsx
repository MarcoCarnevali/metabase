/* eslint "react/prop-types": "warn" */
import React, { Component, PropTypes } from "react";

export default class TextWidget extends Component {
    constructor(props, context) {
        super(props, context);
        this.state = {
            value: props.value
        };
    }

    static propTypes = {
        value: PropTypes.any,
        setValue: PropTypes.func.isRequired,
<<<<<<< HEAD
        onClose: PropTypes.func.isRequired
=======
        onClose: PropTypes.func.isRequired,
        className: PropTypes.string,
        isEditing: PropTypes.bool
>>>>>>> c3b2270d
    };

    static noPopover = true;

    static format = (value) => value;

    componentWillReceiveProps(nextProps) {
        if (this.props.value !== nextProps.value) {
            this.setState({ value: nextProps.value });
        }
    }

    render() {
        const { setValue, className, isEditing } = this.props;
        return (
            <input
                className={className}
                type="text"
                value={this.state.value}
                onChange={(e) => this.setState({ value: e.target.value })}
                onKeyUp={(e) => {
                    if (e.keyCode === 27) {
                        e.target.blur();
                    } else if (e.keyCode === 13) {
                        setValue(this.state.value || null);
                        e.target.blur();
                    }
                }}
                onBlur={() => this.setState({ value: this.props.value })}
                placeholder={isEditing ? "Enter a default value..." : "Enter a value..."}
            />
        );
    }
}<|MERGE_RESOLUTION|>--- conflicted
+++ resolved
@@ -12,13 +12,9 @@
     static propTypes = {
         value: PropTypes.any,
         setValue: PropTypes.func.isRequired,
-<<<<<<< HEAD
-        onClose: PropTypes.func.isRequired
-=======
         onClose: PropTypes.func.isRequired,
         className: PropTypes.string,
         isEditing: PropTypes.bool
->>>>>>> c3b2270d
     };
 
     static noPopover = true;
