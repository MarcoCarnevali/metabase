--- conflicted
+++ resolved
@@ -41,24 +41,9 @@
 import * as actions from 'metabase/reference/reference';
 
 const mapStateToProps = (state, props) => ({
-<<<<<<< HEAD
-    section: getSection(state),
-    entity: getData(state) || {},
-    table: getTable(state),
-    loading: getLoading(state),
-    // naming this 'error' will conflict with redux form
-    loadingError: getError(state),
-    user: getUser(state),
-    foreignKeys: getForeignKeys(state),
-    isEditing: getIsEditing(state),
-    hasSingleSchema: getHasSingleSchema(state),
-    hasQuestions: getHasQuestions(state),
-    hasDisplayName: getHasDisplayName(state),
-    isFormulaExpanded: getIsFormulaExpanded(state),
-    hasRevisionHistory: getHasRevisionHistory(state)
-=======
     section: getSection(state, props),
     entity: getData(state, props) || {},
+    table: getTable(state, props),
     loading: getLoading(state, props),
     // naming this 'error' will conflict with redux form
     loadingError: getError(state, props),
@@ -66,9 +51,10 @@
     foreignKeys: getForeignKeys(state, props),
     isEditing: getIsEditing(state, props),
     hasSingleSchema: getHasSingleSchema(state, props),
+    hasQuestions: getHasQuestions(state, props),
     hasDisplayName: getHasDisplayName(state, props),
+    isFormulaExpanded: getIsFormulaExpanded(state, props),
     hasRevisionHistory: getHasRevisionHistory(state, props)
->>>>>>> 2bf09139
 });
 
 const mapDispatchToProps = {
