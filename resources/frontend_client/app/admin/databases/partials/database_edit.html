--- conflicted
+++ resolved
@@ -17,14 +17,8 @@
             </div>
         </div>
 
-<<<<<<< HEAD
-        <div class="p4 bordered">
+        <div class="bg-white rounded bordered">
             <form name="form" novalidate>
-=======
-        <!-- form -->
-        <div class="bg-white rounded bordered">
-            <form "name="form" novalidate>
->>>>>>> a09ed265
                 <div class="FormError" ng-show="form.$error.message">{{form.$error.message}}</div>
 
                 <div class="Form-field" ng-init="" ng-class="{'FormFieldError': form.name.$error.message == undefined}">
