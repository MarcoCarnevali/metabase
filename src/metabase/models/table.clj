(ns metabase.models.table
  (:require [korma.core :as k]
            [metabase.db :as db]
            (metabase.models [common :as common]
<<<<<<< HEAD
                             [database :as database]
=======
                             [database :refer [Database]]
>>>>>>> 8dc06396
                             [field :refer [Field]]
                             [field-values :refer [FieldValues]]
                             [interface :as i]
                             [metric :refer [Metric retrieve-metrics]]
                             [segment :refer [Segment retrieve-segments]])
            [metabase.util :as u]))

(def ^:const entity-types
  "Valid values for `Table.entity_type` (field may also be `nil`)."
  #{:person :event :photo :place})

(def ^:const visibility-types
  "Valid values for `Table.visibility_type` (field may also be `nil`)."
  #{:hidden :technical :cruft})

(i/defentity Table :metabase_table)

<<<<<<< HEAD
(defn- post-select [{:keys [id db db_id description] :as table}]
  (u/assoc<> table
    :db           (or db (delay (sel :one database/Database :id db_id)))
    :fields       (delay (sel :many Field :table_id id :active true (k/order :position :ASC) (k/order :name :ASC)))
    :field_values (delay
                   (let [field-ids (sel :many :field [Field :id]
                                        :table_id id
                                        :active true
                                        :field_type [not= "sensitive"]
                                        (k/order :position :asc)
                                        (k/order :name :asc))]
                     (sel :many :field->field [FieldValues :field_id :values] :field_id [in field-ids])))
    :description  (u/jdbc-clob->str description)
    :pk_field     (delay (sel :one :id Field :table_id id (k/where {:special_type "id"})))))
=======
(defn ^:hydrate metrics
  "Retrieve the metrics for TABLE."
  [{:keys [id]}]
  (retrieve-metrics id :all))

(defn ^:hydrate segments
  "Retrieve the segments for TABLE."
  [{:keys [id]}]
  (retrieve-segments id :all))
>>>>>>> 8dc06396

(defn- pre-insert [table]
  (let [defaults {:display_name (common/name->human-readable-name (:name table))}]
    (merge defaults table)))

(defn- pre-cascade-delete [{:keys [id] :as table}]
  (db/cascade-delete Segment :table_id id)
  (db/cascade-delete Metric :table_id id)
  (db/cascade-delete Field :table_id id))

(defn ^:hydrate fields
  "Return the `FIELDS` belonging to TABLE."
  [{:keys [id]}]
  (db/sel :many Field :table_id id, :active true, (k/order :position :ASC) (k/order :name :ASC)))

(defn field-values
  "Return the `FieldValues` for all `Fields` belonging to TABLE."
  {:hydrate :field_values, :arglists '([table])}
  [{:keys [id]}]
  (let [field-ids (db/sel :many :id Field, :table_id id, :active true, :field_type [not= "sensitive"]
                          (k/order :position :asc)
                          (k/order :name :asc))]
    (db/sel :many :field->field [FieldValues :field_id :values] :field_id [in field-ids])))

(defn pk-field-id
  "Return the ID of the primary key `Field` for TABLE."
  {:hydrate :pk_field, :arglists '([table])}
  [{:keys [id]}]
  (db/sel :one :id Field, :table_id id, :special_type "id"))

(def ^{:arglists '([table])} database
  "Return the `Database` associated with this `Table`."
  (comp Database :db_id))

(extend (class Table)
  i/IEntity (merge i/IEntityDefaults
                   {:hydration-keys     (constantly [:table])
                    :types              (constantly {:entity_type :keyword, :visibility_type :keyword, :description :clob})
                    :timestamped?       (constantly true)
                    :can-read?          (constantly true)
                    :can-write?         i/superuser?
                    :pre-insert         pre-insert
                    :pre-cascade-delete pre-cascade-delete}))


;; ## Persistence Functions

(defn table-id->database-id
  "Retrieve the `Database` ID for the given table-id."
  [table-id]
  {:pre [(integer? table-id)]}
  (db/sel :one :field [Table :db_id] :id table-id))


(u/require-dox-in-this-namespace)<|MERGE_RESOLUTION|>--- conflicted
+++ resolved
@@ -2,11 +2,7 @@
   (:require [korma.core :as k]
             [metabase.db :as db]
             (metabase.models [common :as common]
-<<<<<<< HEAD
-                             [database :as database]
-=======
                              [database :refer [Database]]
->>>>>>> 8dc06396
                              [field :refer [Field]]
                              [field-values :refer [FieldValues]]
                              [interface :as i]
@@ -24,33 +20,6 @@
 
 (i/defentity Table :metabase_table)
 
-<<<<<<< HEAD
-(defn- post-select [{:keys [id db db_id description] :as table}]
-  (u/assoc<> table
-    :db           (or db (delay (sel :one database/Database :id db_id)))
-    :fields       (delay (sel :many Field :table_id id :active true (k/order :position :ASC) (k/order :name :ASC)))
-    :field_values (delay
-                   (let [field-ids (sel :many :field [Field :id]
-                                        :table_id id
-                                        :active true
-                                        :field_type [not= "sensitive"]
-                                        (k/order :position :asc)
-                                        (k/order :name :asc))]
-                     (sel :many :field->field [FieldValues :field_id :values] :field_id [in field-ids])))
-    :description  (u/jdbc-clob->str description)
-    :pk_field     (delay (sel :one :id Field :table_id id (k/where {:special_type "id"})))))
-=======
-(defn ^:hydrate metrics
-  "Retrieve the metrics for TABLE."
-  [{:keys [id]}]
-  (retrieve-metrics id :all))
-
-(defn ^:hydrate segments
-  "Retrieve the segments for TABLE."
-  [{:keys [id]}]
-  (retrieve-segments id :all))
->>>>>>> 8dc06396
-
 (defn- pre-insert [table]
   (let [defaults {:display_name (common/name->human-readable-name (:name table))}]
     (merge defaults table)))
@@ -64,6 +33,16 @@
   "Return the `FIELDS` belonging to TABLE."
   [{:keys [id]}]
   (db/sel :many Field :table_id id, :active true, (k/order :position :ASC) (k/order :name :ASC)))
+
+(defn ^:hydrate metrics
+  "Retrieve the metrics for TABLE."
+  [{:keys [id]}]
+  (retrieve-metrics id :all))
+
+(defn ^:hydrate segments
+  "Retrieve the segments for TABLE."
+  [{:keys [id]}]
+  (retrieve-segments id :all))
 
 (defn field-values
   "Return the `FieldValues` for all `Fields` belonging to TABLE."
