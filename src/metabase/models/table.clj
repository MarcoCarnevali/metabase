--- conflicted
+++ resolved
@@ -1,22 +1,13 @@
 (ns metabase.models.table
   (:require [korma.core :as k]
-<<<<<<< HEAD
             [metabase.db :as db]
             (metabase.models [common :refer :all]
                              [database :as database]
                              [field :refer [Field]]
                              [field-values :refer [FieldValues]]
-                             [interface :refer :all]
+                             [interface :as i]
                              [metric :refer [Metric retrieve-metrics]]
                              [segment :refer [Segment retrieve-segments]])
-=======
-            [metabase.db :refer [cascade-delete sel]]
-            (metabase.models [common :as common]
-                             [database :as db]
-                             [field :refer [Field]]
-                             [field-values :refer [FieldValues]]
-                             [interface :as i])
->>>>>>> 9cd9a4bd
             [metabase.util :as u]))
 
 (def ^:const entity-types
@@ -24,61 +15,6 @@
   #{:person :event :photo :place})
 
 (def ^:const visibility-types
-<<<<<<< HEAD
-"Valid values for `Table.visibility_type` (field may also be `nil`)."
-#{:hidden :technical :cruft})
-
-(defrecord TableInstance []
-  clojure.lang.IFn
-  (invoke [this k]
-    (get this k)))
-
-(extend-ICanReadWrite TableInstance :read :always, :write :superuser)
-
-(defentity Table
-  [(k/table :metabase_table)
-   (hydration-keys table)
-   (types :entity_type :keyword, :visibility_type :keyword)
-   timestamped]
-
-  (post-select [_ {:keys [id db db_id description] :as table}]
-    (map->TableInstance
-     (assoc table
-       :db                  (or db (delay (db/sel :one database/Database :id db_id)))
-       :description         (u/jdbc-clob->str description)
-       :fields              (delay (db/sel :many Field :table_id id :active true (k/order :position :ASC) (k/order :name :ASC)))
-       :field_values        (delay
-                             (let [field-ids (db/sel :many :field [Field :id]
-                                                  :table_id id
-                                                  :active true
-                                                  :field_type [not= "sensitive"]
-                                                  (k/order :position :asc)
-                                                  (k/order :name :asc))]
-                               (db/sel :many :field->field [FieldValues :field_id :values] :field_id [in field-ids])))
-       :metrics             (delay (retrieve-metrics id :all))
-       :pk_field            (delay (:id (db/sel :one :fields [Field :id] :table_id id (k/where {:special_type "id"}))))
-       :segments            (delay (retrieve-segments id :all)))))
-
-  (pre-insert [_ table]
-    (let [defaults {:display_name (name->human-readable-name (:name table))}]
-      (merge defaults table)))
-
-  (pre-cascade-delete [_ {:keys [id] :as table}]
-    (db/cascade-delete Segment :table_id id)
-    (db/cascade-delete Metric :table_id id)
-    (db/cascade-delete Field :table_id id)))
-
-(extend-ICanReadWrite TableEntity :read :always, :write :superuser)
-
-
-;; ## Persistence Functions
-
-(defn table-id->database-id
-  "Retrieve the `Database` ID for the given table-id."
-  [table-id]
-  {:pre [(integer? table-id)]}
-  (db/sel :one :field [Table :db_id] :id table-id))
-=======
   "Valid values for `Table.visibility_type` (field may also be `nil`)."
   #{:hidden :technical :cruft})
 
@@ -87,25 +23,29 @@
 
 (defn- post-select [{:keys [id db db_id description] :as table}]
   (u/assoc<> table
-    :db           (or db (delay (sel :one db/Database :id db_id)))
-    :fields       (delay (sel :many Field :table_id id :active true (k/order :position :ASC) (k/order :name :ASC)))
+    :db           (or db (delay (db/sel :one db/Database :id db_id)))
+    :description  (u/jdbc-clob->str description)
+    :fields       (delay (db/sel :many Field :table_id id :active true (k/order :position :ASC) (k/order :name :ASC)))
     :field_values (delay
-                   (let [field-ids (sel :many :field [Field :id]
-                                        :table_id id
-                                        :active true
-                                        :field_type [not= "sensitive"]
-                                        (k/order :position :asc)
-                                        (k/order :name :asc))]
-                     (sel :many :field->field [FieldValues :field_id :values] :field_id [in field-ids])))
-    :description  (u/jdbc-clob->str description)
-    :pk_field     (delay (sel :one :id Field :table_id id (k/where {:special_type "id"})))))
+                   (let [field-ids (db/sel :many :field [Field :id]
+                                     :table_id id
+                                     :active true
+                                     :field_type [not= "sensitive"]
+                                     (k/order :position :asc)
+                                     (k/order :name :asc))]
+                     (db/sel :many :field->field [FieldValues :field_id :values] :field_id [in field-ids])))
+    :metrics      (delay (retrieve-metrics id :all))
+    :pk_field     (delay (db/sel :one :id Field :table_id id (k/where {:special_type "id"})))
+    :segments     (delay (retrieve-segments id :all))))
 
 (defn- pre-insert [table]
   (let [defaults {:display_name (common/name->human-readable-name (:name table))}]
     (merge defaults table)))
 
 (defn- pre-cascade-delete [{:keys [id] :as table}]
-  (cascade-delete Field :table_id id))
+  (db/cascade-delete Segment :table_id id)
+  (db/cascade-delete Metric :table_id id)
+  (db/cascade-delete Field :table_id id))
 
 (extend (class Table)
   i/IEntity (merge i/IEntityDefaults
@@ -117,5 +57,13 @@
                     :pre-cascade-delete pre-cascade-delete}))
 
 
+;; ## Persistence Functions
+
+(defn table-id->database-id
+  "Retrieve the `Database` ID for the given table-id."
+  [table-id]
+  {:pre [(integer? table-id)]}
+  (db/sel :one :field [Table :db_id] :id table-id))
+
+
 (u/require-dox-in-this-namespace)
->>>>>>> 9cd9a4bd
